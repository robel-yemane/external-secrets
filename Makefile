--- conflicted
+++ resolved
@@ -207,21 +207,12 @@
 		echo "{{- end }}" >> "$$i" && \
 		rm "$$i.bkp" && \
 		if [[ "$$OSTYPE" == "darwin"* ]]; then \
-<<<<<<< HEAD
-		  export SED_I="gsed -i"; \
-		else \
-		  export SED_I="sed -i"; \
-		fi; \
-		$$SED_I 's/name: kubernetes/name: {{ include "external-secrets.fullname" . }}-webhook/g' "$$i" && \
-		$$SED_I 's/namespace: default/namespace: {{ .Release.Namespace | quote }}/g' "$$i" && \
-=======
 		  SEDPRG="gsed"; \
 		else \
 		  SEDPRG="sed"; \
 		fi; \
 		$$SEDPRG -i 's/name: kubernetes/name: {{ include "external-secrets.fullname" . }}-webhook/g' "$$i" && \
 		$$SEDPRG -i 's/namespace: default/namespace: {{ .Release.Namespace | quote }}/g' "$$i" && \
->>>>>>> 71cca7f6
 		mv "$$i" "$${i%.yml}.yaml"; \
 	done
 	@$(OK) Finished generating helm chart files
